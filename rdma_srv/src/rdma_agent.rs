// Copyright (c) 2021 Quark Container Authors
//
// Licensed under the Apache License, Version 2.0 (the "License");
// you may not use this file except in compliance with the License.
// You may obtain a copy of the License at
//
//     http://www.apache.org/licenses/LICENSE-2.0
//
// Unless required by applicable law or agreed to in writing, software
// distributed under the License is distributed on an "AS IS" BASIS,
// WITHOUT WARRANTIES OR CONDITIONS OF ANY KIND, either express or implied.
// See the License for the specific language governing permissions and
// limitations under the License.

use alloc::sync::Arc;
use core::sync::atomic::Ordering;
use spin::Mutex;
use std::collections::HashMap;
use std::collections::HashSet;
use std::ffi::CString;
use std::ops::{Deref, DerefMut};
use std::os::unix::io::{AsRawFd, RawFd};
use std::{env, mem, ptr, thread, time};

use super::id_mgr::IdMgr;
use super::qlib::common::*;
use super::qlib::linux_def::*;
use super::qlib::rdma_share::*;
use super::qlib::socket_buf::SocketBuff;
use super::qlib::unix_socket::UnixSocket;
use super::rdma::*;
use super::rdma_channel::*;
use super::rdma_conn::*;
use super::rdma_ctrlconn::*;
use super::rdma_srv::*;

pub struct SockInfo {
    pub sockfd: u32,
    pub status: SockStatus,
    // pub acceptQueue: AcceptQueue,
}

pub struct RDMAAgentIntern {
    pub id: u32,

    // client id passed when initialize RDMASvcCli, can use container id for container.
    pub clientId: String,

    // the unix socket fd between rdma client and RDMASrv
    pub sockfd: i32,

    // the memfd share memory with rdma client
    pub client_memfd: i32,

    // the eventfd which send notification to client
    pub client_eventfd: i32,

    // the memory region shared with client
    pub shareMemRegion: MemRegion,

    pub shareRegion: Mutex<&'static mut ClientShareRegion>,

    pub ioBufIdMgr: Mutex<IdMgr>,

    pub keys: Vec<[u32; 2]>,
    // TODO: indexes allocated for io buffer.

    pub memoryRegions: Mutex<Vec<MemoryRegion>>,

    //sockfd -> sockInfo
    // pub sockInfos: Mutex<HashMap<u32, SockInfo>>,
}

impl Drop for RDMAAgentIntern {
    fn drop(&mut self) {
        self.memoryRegions.lock().clear();
        unsafe {
            if self.sockfd != 0 {
                libc::close(self.sockfd);
            }

            if self.shareMemRegion.addr != 0 {
                libc::munmap(self.shareMemRegion.addr as *mut _, self.shareMemRegion.len as usize);
            }
            
        }
    }
}

#[derive(Clone)]
pub struct RDMAAgent(Arc<RDMAAgentIntern>);

impl Deref for RDMAAgent {
    type Target = Arc<RDMAAgentIntern>;

    fn deref(&self) -> &Arc<RDMAAgentIntern> {
        &self.0
    }
}

impl RDMAAgent {
    pub fn New(id: u32, clientId: String, connSock: i32, clientEventfd: i32) -> Self {
        let memfdname = CString::new("RDMASrvMemFd").expect("CString::new failed for RDMASrvMemFd");
        let memfd = unsafe { libc::memfd_create(memfdname.as_ptr(), libc::MFD_ALLOW_SEALING) };
        let size = mem::size_of::<ClientShareRegion>();
        let _ret = unsafe { libc::ftruncate(memfd, size as i64) };
        let addr = unsafe {
            libc::mmap(
                ptr::null_mut(),
                size,
                libc::PROT_READ | libc::PROT_WRITE,
                libc::MAP_SHARED,
                memfd,
                0,
            )
        };

        let shareRegion = unsafe {
            let addr = addr as *mut ClientShareRegion;
            &mut (*addr)
        };

        //start from 2M registration.
        let mr = RDMA
            .CreateMemoryRegion(&shareRegion.iobufs as *const _ as u64, 2 * 64 * 1024 * 1024)
            .unwrap();
        // debug!("RDMAAgent::New shareRegion: size: {}, addr: {:x}, clientBit: {:x}, cq: {:x}, sq: {:x} ioMeta: {:x}, buff: {:x}",
        //  size,
        //  shareRegion as *const _ as u64,
        //  &(shareRegion.clientBitmap) as *const _ as u64,
        //  &(shareRegion.cq) as *const _ as u64,
        //  &(shareRegion.sq) as *const _ as u64,
        //  &(shareRegion.ioMetas) as *const _ as u64,
        //  &(shareRegion.iobufs) as *const _ as u64);

        shareRegion.sq.Init();
        shareRegion.cq.Init();

        Self(Arc::new(RDMAAgentIntern {
            id: id,
            clientId: clientId,
            sockfd: connSock,
            client_memfd: memfd,
            client_eventfd: clientEventfd,
            shareMemRegion: MemRegion {
                addr: addr as u64,
                len: size as u64,
            },
            shareRegion: Mutex::new(shareRegion),
            ioBufIdMgr: Mutex::new(IdMgr::Init(0, 1024)),
            keys: vec![[mr.LKey(), mr.RKey()]],
            memoryRegions: Mutex::new(vec![mr]),
        }))
    }

    pub fn NewDummyAgent() -> Self {
        Self(Arc::new(RDMAAgentIntern {
            id: 0,
            clientId: String::new(),
            sockfd: 0,
            client_memfd: 0,
            client_eventfd: 0,
            shareMemRegion: MemRegion { addr: 0, len: 0 },
            shareRegion: unsafe {
                let addr = 0 as *mut ClientShareRegion;
                Mutex::new(&mut (*addr))
            },
            ioBufIdMgr: Mutex::new(IdMgr::Init(0, 0)),
            keys: vec![[0, 0]],
            memoryRegions: Mutex::new(vec![]),
        }))
    }

    pub fn CreateServerRDMAChannel(
        &self,
        connectRequest: &ConnectRequest,
        rdmaConn: RDMAConn,
    ) -> RDMAChannel {
        let channelId = RDMA_SRV.channelIdMgr.lock().AllocId().unwrap();
        let ioBufIndex = self.ioBufIdMgr.lock().AllocId().unwrap() as usize;
        let shareRegion = self.shareRegion.lock();
        let sockBuf = Arc::new(SocketBuff::InitWithShareMemory(
            MemoryDef::DEFAULT_BUF_PAGE_COUNT,
            &shareRegion.ioMetas[ioBufIndex].readBufAtoms as *const _ as u64,
            &shareRegion.ioMetas[ioBufIndex].writeBufAtoms as *const _ as u64,
            &shareRegion.ioMetas[ioBufIndex].consumeReadData as *const _ as u64,
            &shareRegion.iobufs[ioBufIndex].read as *const _ as u64,
            &shareRegion.iobufs[ioBufIndex].write as *const _ as u64,
            true,
        ));
<<<<<<< HEAD
        // let readBufAddr = &shareRegion.iobufs[ioBufIndex].read as *const _ as u64;
=======
>>>>>>> 7f2654b5

        let rdmaChannel = RDMAChannel::CreateRDMAChannel(
            channelId,
            self.keys[ioBufIndex / 1024][0],
            self.keys[ioBufIndex / 1024][1],
            sockBuf,
            rdmaConn,
            connectRequest,
            ioBufIndex as u32,
            self,
        );
        rdmaChannel
    }

    pub fn CreateClientRDMAChannel(
        &self,
        connectReq: &RDMAConnectReq,
        rdmaConn: RDMAConn,
        // shareRegion: &ClientShareRegion,
    ) -> RDMAChannel {
        let channelId = RDMA_SRV.channelIdMgr.lock().AllocId().unwrap();
        let ioBufIndex = self.ioBufIdMgr.lock().AllocId().unwrap() as usize;
        let shareRegion = self.shareRegion.lock();
        let sockBuf = Arc::new(SocketBuff::InitWithShareMemory(
            MemoryDef::DEFAULT_BUF_PAGE_COUNT,
            &shareRegion.ioMetas[ioBufIndex].readBufAtoms as *const _ as u64,
            &shareRegion.ioMetas[ioBufIndex].writeBufAtoms as *const _ as u64,
            &shareRegion.ioMetas[ioBufIndex].consumeReadData as *const _ as u64,
            &shareRegion.iobufs[ioBufIndex].read as *const _ as u64,
            &shareRegion.iobufs[ioBufIndex].write as *const _ as u64,
            true,
        ));

        let rdmaChannel = RDMAChannel::CreateClientChannel(
            channelId,
            self.keys[ioBufIndex / 1024][0],
            self.keys[ioBufIndex / 1024][1],
            sockBuf,
            rdmaConn,
            &connectReq,
            ioBufIndex as u32,
            self,
        );
        rdmaChannel
    }

    pub fn HandleClientRequest(&self) -> usize {
        let mut count = 0;
        loop {
            let request = self.shareRegion.lock().sq.Pop();
            count += 1;
            match request {
                Some(rdmaRequest) => self.HandleClientRequestInternal(rdmaRequest),
                None => {
                    count -= 1;
                    // println!("No more request for agent: {}", self.id);
                    break;
                }
            }
        }
        count
    }

    pub fn SendResponse(&self, response: RDMAResp) {
        let mut shareRegion = self.shareRegion.lock();
        // if matches!(response.msg, RDMARespMsg::RDMANotify(_)) {
        //     let mut readBufHeadTailAddr = &shareRegion.ioMetas as *const _ as u64 - 24;
        //     let mut i = 1;
        //     loop {
        //         // unsafe {
        //         //     *(readBufHeadTailAddr as *mut u32) = i;
        //         //     *((readBufHeadTailAddr + 4) as *mut u32) = i + 1;
        //         //     *((readBufHeadTailAddr + 8) as *mut u32) = i + 2;
        //         //     *((readBufHeadTailAddr + 12) as *mut u32) = i + 3;
        //         //     *((readBufHeadTailAddr + 16) as *mut u64) = i as u64 + 4;
        //         // }

        //         i += 5;

        //         debug!(
        //             "RDMARespMsg::RDMANotify, readBufHeadTailAddr: {:x}, readHead: {}, readTail: {}, writehead: {}, writeTail: {}, consumedData: {}",
        //             readBufHeadTailAddr,
        //             unsafe { *(readBufHeadTailAddr as *const u32) },
        //             unsafe { *((readBufHeadTailAddr + 4) as *const u32) },
        //             unsafe { *((readBufHeadTailAddr + 8) as *const u32) },
        //             unsafe { *((readBufHeadTailAddr + 12) as *const u32) },
        //             unsafe { *((readBufHeadTailAddr + 16) as *const u64) }
        //         );
        //         readBufHeadTailAddr += 24;
        //         if readBufHeadTailAddr > (&shareRegion.iobufs as *const _ as u64) {
        //             break;
        //         }
        //     }
        //     let mut i = 0;
        //     readBufHeadTailAddr = &shareRegion.iobufs as *const _ as u64;
        //     loop {
        //         debug!(
        //             "RDMARespMsg::RDMANotify, buf: {:x}, val: {}",
        //             readBufHeadTailAddr,
        //             unsafe { *((readBufHeadTailAddr + i) as *const u8) },
        //         );
        //         i += 1;
        //         if i > 16 {
        //             break;
        //         }
        //     }
        // }

        shareRegion.cq.Push(response);
        if shareRegion.clientBitmap.load(Ordering::Acquire) == 1 {
            let data = 16u64;
            let ret = unsafe {
                libc::write(
                    self.client_eventfd,
                    &data as *const _ as *const libc::c_void,
                    mem::size_of_val(&data) as usize,
                )
            };
            if ret < 0 {
                println!("error: {}", std::io::Error::last_os_error());
            }
        }
    }

    fn HandleClientRequestInternal(&self, rdmaReq: RDMAReq) {
        match rdmaReq.msg {
            RDMAReqMsg::RDMAListen(msg) => {
                RDMA_SRV.srvEndPoints.lock().insert(
                    Endpoint {
                        ipAddr: msg.ipAddr,
                        port: msg.port,
                    },
                    SrvEndpoint {
                        agentId: self.id,
                        sockfd: msg.sockfd,
                        endpoint: Endpoint {
                            ipAddr: msg.ipAddr,
                            port: msg.port,
                        },
                        status: SrvEndPointStatus::Listening,
                    },
                );
                println!(
                    "RDMAAgent::RDMAListen, ipAddr: {}, port: {}",
                    msg.ipAddr, msg.port
                );
            }
            RDMAReqMsg::RDMAConnect(msg) => {
                //TODOCtrlPlane: need get nodeIp from dstIpAddr
                match RDMA_CTLINFO.get_node_ip_by_pod_ip(&msg.dstIpAddr) {
                    Some(nodeIpAddr) => {
                        let conns = RDMA_SRV.conns.lock();
<<<<<<< HEAD
                        let rdmaConn = conns.get(&nodeIpAddr).unwrap();
                        let rdmaChannel =
                            self.CreateClientRDMAChannel(&msg, rdmaConn.clone());
=======
                        let rdmaConn = conns.get(nodeIpAddr).unwrap();
                        let rdmaChannel = self.CreateClientRDMAChannel(&msg, rdmaConn.clone());
>>>>>>> 7f2654b5
                        RDMA_SRV
                            .channels
                            .lock()
                            .insert(rdmaChannel.localId, rdmaChannel.clone());

                        let connectReqeust = rdmaChannel.CreateConnectRequest(msg.sockfd);
                        rdmaConn
                            .ctrlChan
                            .lock()
                            .SendControlMsg(ControlMsgBody::ConnectRequest(connectReqeust));
                        // .expect("fail to send msg");
                    }
                    None => {
                        println!("TODO: return error as no ip to node mapping is found");
                    }
                }
            }
            RDMAReqMsg::RDMAWrite(msg) => match RDMA_SRV.channels.lock().get(&msg.channelId) {
                Some(rdmaChannel) => {
                    rdmaChannel.RDMASend();
                }
                None => {
                    panic!("RDMAChannel with id {} does not exist!", msg.channelId);
                }
            },
            RDMAReqMsg::RDMARead(msg) => match RDMA_SRV.channels.lock().get(&msg.channelId) {
                Some(rdmaChannel) => {
                    // debug!("RDMAReqMsg::RDMARead, channel id: {}", rdmaChannel.localId);
                    rdmaChannel.SendConsumedData();
                }
                None => {
                    panic!("RDMAChannel with id {} does not exist!", msg.channelId);
                }
            },
            RDMAReqMsg::RDMAShutdown(msg) => match RDMA_SRV.channels.lock().get(&msg.channelId) {
                Some(rdmaChannel) => {
                    rdmaChannel.Shutdown();
                }
                None => {
                    panic!("RDMAChannel with id {} does not exist!", msg.channelId);
                }
            },
            RDMAReqMsg::RDMAClose(msg) => {
                let rdmaChannel = RDMA_SRV
                    .channels
                    .lock()
                    .get(&msg.channelId)
                    .unwrap()
                    .clone();
                rdmaChannel.Close();
            }
        }
    }
}<|MERGE_RESOLUTION|>--- conflicted
+++ resolved
@@ -188,10 +188,6 @@
             &shareRegion.iobufs[ioBufIndex].write as *const _ as u64,
             true,
         ));
-<<<<<<< HEAD
-        // let readBufAddr = &shareRegion.iobufs[ioBufIndex].read as *const _ as u64;
-=======
->>>>>>> 7f2654b5
 
         let rdmaChannel = RDMAChannel::CreateRDMAChannel(
             channelId,
@@ -344,14 +340,10 @@
                 match RDMA_CTLINFO.get_node_ip_by_pod_ip(&msg.dstIpAddr) {
                     Some(nodeIpAddr) => {
                         let conns = RDMA_SRV.conns.lock();
-<<<<<<< HEAD
                         let rdmaConn = conns.get(&nodeIpAddr).unwrap();
                         let rdmaChannel =
                             self.CreateClientRDMAChannel(&msg, rdmaConn.clone());
-=======
-                        let rdmaConn = conns.get(nodeIpAddr).unwrap();
-                        let rdmaChannel = self.CreateClientRDMAChannel(&msg, rdmaConn.clone());
->>>>>>> 7f2654b5
+
                         RDMA_SRV
                             .channels
                             .lock()
