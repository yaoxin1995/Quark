// Copyright (c) 2021 Quark Container Authors
//
// Licensed under the Apache License, Version 2.0 (the "License");
// you may not use this file except in compliance with the License.
// You may obtain a copy of the License at
//
//     http://www.apache.org/licenses/LICENSE-2.0
//
// Unless required by applicable law or agreed to in writing, software
// distributed under the License is distributed on an "AS IS" BASIS,
// WITHOUT WARRANTIES OR CONDITIONS OF ANY KIND, either express or implied.
// See the License for the specific language governing permissions and
// limitations under the License.

use alloc::alloc::{alloc, dealloc, Layout};
use alloc::slice;
use alloc::vec::Vec;
use core::sync::atomic::AtomicU32;
use core::sync::atomic::Ordering;

use super::common::*;
use super::linux_def::*;

#[derive(Default, Debug)]
pub struct SocketBufIovs {
    pub iovs: [IoVec; 2],
    pub cnt: usize,
}

impl SocketBufIovs {
    pub fn Address(&self) -> (u64, usize) {
        return (&self.iovs[0] as *const _ as u64, self.cnt);
    }

    pub fn Iovs(&self) -> Vec<IoVec> {
        let mut iovs = Vec::with_capacity(self.cnt);
        for i in 0..self.cnt {
            iovs.push(self.iovs[i])
        }

        return iovs;
    }
}

pub enum RingeBufAllocator {
    HeapAllocator,
    //ShareAllocator {headTailAddr: u64, bufAddr: u64},
    ShareAllocator (u64, u64),
}

impl RingeBufAllocator {
    pub fn AllocHeadTail(&self) -> &'static [AtomicU32] {
        match self {
            Self::HeapAllocator => return HeapAllocator::AllocHeadTail(),
            Self::ShareAllocator(headTailAddr, _) => return ShareAllocator::AllocHeadTail(*headTailAddr)
        }
    }

    pub fn FreeHeadTail(&self, data: &'static [AtomicU32]) {
        match self {
            Self::HeapAllocator => return HeapAllocator::FreeHeadTail(data),
            Self::ShareAllocator(_, _) => return ShareAllocator::FreeHeadTail(data)
        }
    }

    pub fn AlllocBuf(&self, pageCount: usize) -> u64 {
        match self {
            Self::HeapAllocator => return HeapAllocator::AlllocBuf(pageCount),
            Self::ShareAllocator(_, buffAddr) => return ShareAllocator::AlllocBuf(*buffAddr)
        }
    }

    pub fn FreeBuf(&self, addr: u64, size: usize) {
        match self {
            Self::HeapAllocator => return HeapAllocator::FreeBuf(addr, size),
            Self::ShareAllocator(_, _) => return ShareAllocator::FreeBuf(addr, size)
        }
    }
}

pub fn IsPowerOfTwo(x: usize) -> bool {
    return (x & (x - 1)) == 0;
}

pub struct HeapAllocator {}

unsafe impl Send for HeapAllocator {}
unsafe impl Sync for HeapAllocator {}

impl HeapAllocator {
    pub fn AllocHeadTail() -> &'static [AtomicU32] {
        let layout = Layout::from_size_align(8, 8)
            .expect("RingeBufAllocator::AllocHeadTail can't allocate memory");
        let addr = unsafe { alloc(layout) };

        let ptr = addr as *mut AtomicU32;
        let slice = unsafe { slice::from_raw_parts(ptr, 2 as usize) };
        slice[0].store(0, Ordering::Release);
        slice[1].store(0, Ordering::Release);
        return slice;
    }

    pub fn FreeHeadTail(data: &'static [AtomicU32]) {
        assert!(data.len() == 2);
        let addr = &data[0] as *const _ as u64;
        let layout = Layout::from_size_align(8, 8)
            .expect("RingeBufAllocator::FreeHeadTail can't free memory");
        unsafe { dealloc(addr as *mut u8, layout) };
    }

    pub fn AlllocBuf(pageCount: usize) -> u64 {
        assert!(IsPowerOfTwo(pageCount));
        let layout = Layout::from_size_align(
            pageCount * MemoryDef::PAGE_SIZE as usize,
            MemoryDef::PAGE_SIZE as usize,
        )
        .expect("RingeBufAllocator::AlllocBuf can't allocate memory");
        let addr = unsafe { alloc(layout) };

        return addr as u64;
    }

    pub fn FreeBuf(addr: u64, size: usize) {
        assert!(IsPowerOfTwo(size) && addr % MemoryDef::PAGE_SIZE == 0);
        let layout = Layout::from_size_align(size, MemoryDef::PAGE_SIZE as usize)
            .expect("RingeBufAllocator::FreeBuf can't free memory");
        unsafe { dealloc(addr as *mut u8, layout) };
    }
}

pub struct ShareAllocator {}

unsafe impl Send for ShareAllocator {}
unsafe impl Sync for ShareAllocator {}

impl ShareAllocator {
    pub fn AllocHeadTail(headTailAddr: u64) -> &'static [AtomicU32] {
        let ptr = headTailAddr as *mut AtomicU32;
        let slice = unsafe { slice::from_raw_parts(ptr, 2 as usize) };
        slice[0].store(0, Ordering::Release);
        slice[1].store(0, Ordering::Release);
        return slice
     }

    pub fn FreeHeadTail(_data: &'static [AtomicU32]) {
        // println!("ShareAllocator::FreeHeadTail");
    }

    pub fn AlllocBuf(addr: u64) -> u64 {
        return addr
    }

    pub fn FreeBuf(addr: u64, size: usize) {
        assert!(IsPowerOfTwo(size) && addr % MemoryDef::PAGE_SIZE == 0);
        // println!("ShareAllocator::FreeBuf");
    }
}

pub struct RingBuf {
    pub buf: u64,
    pub ringMask: u32,
    pub headtail: &'static [AtomicU32],
    pub allocator: RingeBufAllocator,
}

impl Drop for RingBuf {
    fn drop(&mut self) {
        self.allocator.FreeHeadTail(self.headtail);
        self.allocator.FreeBuf(self.buf, self.Len());
    }
}

impl RingBuf {
    pub fn IsPowerOfTwo(x: usize) -> bool {
        return (x & (x - 1)) == 0;
    }

    pub fn New(pagecount: usize, allocator: RingeBufAllocator) -> Self {
        let headtail = allocator.AllocHeadTail();
        assert!(headtail.len() == 2);
        let buf = allocator.AlllocBuf(pagecount);

        return Self {
            buf: buf,
            ringMask: (pagecount * MemoryDef::PAGE_SIZE as usize - 1) as u32,
            headtail: headtail,
            allocator: allocator,
        };
    }

    // pub fn NewFromShareMemory(pagecount: usize, allocator: RingeBufAllocator) -> Self {
    //     let headtail = allocator.AllocHeadTail();
    //     assert!(headtail.len()==2);
        
    //     return Self {
    //         buf: bufAddr,
    //         ringMask: (pagecount * MemoryDef::PAGE_SIZE as usize - 1) as u32,
    //         headtail: headtail,
    //         allocator: allocator
    //     }
    // }

    //return (bufAddr, bufSize)
    pub fn GetRawBuf(&self) -> (u64, usize) {
        return (self.buf, self.Len());
    }

    #[inline]
    pub fn Len(&self) -> usize {
        return (self.ringMask + 1) as usize;
    }

    #[inline]
    pub fn Buf(&self) -> &'static mut [u8] {
        let ptr = self.buf as *mut u8;
        let slice = unsafe { slice::from_raw_parts_mut(ptr, self.Len() as usize) };
        return slice;
    }

    pub fn AvailableDataSize(&self) -> usize {
        let head = self.headtail[0].load(Ordering::Acquire);
        let tail = self.headtail[1].load(Ordering::Acquire);
        return tail.wrapping_sub(head) as usize;
    }

    pub fn AvailableSpace(&self) -> usize {
        return self.Len() - self.AvailableDataSize();
    }

    /****************************************** read *********************************************************/
    //return (initial size is full, how much read)
    pub fn read(&self, buf: &mut [u8]) -> Result<(bool, usize)> {
        let head = self.headtail[0].load(Ordering::Relaxed);
        let tail = self.headtail[1].load(Ordering::Acquire);

        let mut available = tail.wrapping_sub(head) as usize;
        let full = available == self.Len();

        if available > buf.len() {
            available = buf.len();
        }

        let readpos = (head & self.ringMask) as usize;
        let (firstLen, hasSecond) = {
            let toEnd = self.Len() - readpos;
            if toEnd < available {
                (toEnd, true)
            } else {
                (available, false)
            }
        };

        buf[0..firstLen].clone_from_slice(&self.Buf()[readpos..readpos + firstLen]);

        if hasSecond {
            let secondLen = available - firstLen;
            buf[firstLen..firstLen + secondLen].clone_from_slice(&self.Buf()[0..secondLen])
        }

        self.headtail[0].store(head.wrapping_add(available as u32), Ordering::Release);
        return Ok((full, available));
    }

    pub fn readViaAddr(&self, buf: u64, count: u64) -> (bool, usize) {
        let ptr = buf as *mut u8;
        let slice = unsafe { slice::from_raw_parts_mut(ptr, count as usize) };
        let res = self.read(slice).expect("readViaAddr get error");
        return res;
    }

    //return addr, len, whethere there is more space
    pub fn GetReadBuf(&self) -> Option<(u64, usize, bool)> {
        let head = self.headtail[0].load(Ordering::Relaxed);
        let tail = self.headtail[1].load(Ordering::Acquire);

        let available = tail.wrapping_sub(head) as usize;

        if available == 0 {
            return None;
        }

        let readpos = (head & self.ringMask) as usize;
        let toEnd = self.Len() - readpos;
        if toEnd < available {
            return Some((self.buf + readpos as u64, toEnd, true));
        } else {
            return Some((self.buf + readpos as u64, available, false));
        }
    }

    pub fn GetDataBuf(&self) -> (u64, usize) {
        let head = self.headtail[0].load(Ordering::Relaxed);
        let tail = self.headtail[1].load(Ordering::Acquire);

        let available = tail.wrapping_sub(head) as usize;

        if available == 0 {
            return (0, 0);
        }

        let readpos = (head & self.ringMask) as usize;
        let toEnd = self.Len() - readpos;
        if toEnd < available {
            return (self.buf + readpos as u64, toEnd);
        } else {
            return (self.buf + readpos as u64, available);
        }
    }

    pub fn PrepareDataIovs(&self, data: &mut SocketBufIovs) {
        let mut iovs = &mut data.iovs;

        let head = self.headtail[0].load(Ordering::Relaxed);
        let tail = self.headtail[1].load(Ordering::Acquire);

        let available = tail.wrapping_sub(head) as usize;

        if available == 0 {
            data.cnt = 0;
            return;
        }

        assert!(iovs.len() >= 2);
        let readPos = (head & self.ringMask) as usize;
        let toEnd = self.Len() - readPos;
        if toEnd < available {
            iovs[0].start = &self.Buf()[readPos as usize] as *const _ as u64;
            iovs[0].len = toEnd as usize;

            iovs[1].start = &self.Buf()[0] as *const _ as u64;
            iovs[1].len = available - toEnd;

            data.cnt = 2;
        } else {
            iovs[0].start = &self.Buf()[readPos as usize] as *const _ as u64;
            iovs[0].len = available as usize;

            data.cnt = 1;
        }
    }

<<<<<<< HEAD
=======
    //consume count data
    pub fn Consume(&self, count: usize) -> bool {
        let head = self.headtail[0].load(Ordering::Relaxed);
        let tail = self.headtail[1].load(Ordering::Acquire);

        let available = tail.wrapping_sub(head) as usize;
        let trigger = available == self.Len();

        self.headtail[0].store(head.wrapping_add(count as u32), Ordering::Release);
        return trigger;
    }

>>>>>>> 0ee3ce87
    /****************************************** write *********************************************************/

    pub fn GetWriteBuf(&self) -> Option<(u64, usize, bool)> {
        let head = self.headtail[0].load(Ordering::Acquire);
        let tail = self.headtail[1].load(Ordering::Relaxed);

        let available = tail.wrapping_sub(head) as usize;
        if available == self.Len() {
            return None;
        }

        let writePos = (tail & self.ringMask) as usize;
        let writeSize = self.Len() - available;

        let toEnd = self.Len() - writePos;
        if toEnd < writeSize {
            return Some((self.buf + writePos as u64, toEnd, true));
        } else {
            return Some((self.buf + writePos as u64, writeSize, false));
        }
    }

    pub fn PrepareSpaceIovs(&self, data: &mut SocketBufIovs) {
        let mut iovs = &mut data.iovs;

        let head = self.headtail[0].load(Ordering::Acquire);
        let tail = self.headtail[1].load(Ordering::Relaxed);
        let available = tail.wrapping_sub(head) as usize;

        if available == self.Len() {
            data.cnt = 0;
            return;
        }

        //error!("GetSpaceIovs available is {}", self.available);
        assert!(iovs.len() >= 2);
        let writePos = (tail & self.ringMask) as usize;
        let writeSize = self.Len() - available;

        let toEnd = self.Len() - writePos;

        //error!("GetSpaceIovs available is {}, toEnd is {}", self.available, toEnd);
        if toEnd < writeSize {
            iovs[0].start = &self.Buf()[writePos as usize] as *const _ as u64;
            iovs[0].len = toEnd as usize;

            iovs[1].start = &self.Buf()[0] as *const _ as u64;
            iovs[1].len = writeSize - toEnd;

            data.cnt = 2;
        } else {
            iovs[0].start = &self.Buf()[writePos as usize] as *const _ as u64;
            iovs[0].len = writeSize as usize;

            data.cnt = 1;
        }
    }

    pub fn GetSpaceBuf(&self) -> (u64, usize) {
        let head = self.headtail[0].load(Ordering::Acquire);
        let tail = self.headtail[1].load(Ordering::Relaxed);

        let available = tail.wrapping_sub(head) as usize;
        if available == self.Len() {
            return (0, 0);
        }

        let writePos = (tail & self.ringMask) as usize;
        let writeSize = self.Len() - available;

        let toEnd = self.Len() - writePos;
        if toEnd < writeSize {
            return (self.buf + writePos as u64, toEnd);
        } else {
            return (self.buf + writePos as u64, writeSize);
        }
    }

    //consume count data
    pub fn Consume(&self, count: usize) -> bool { //2
        let head = self.headtail[0].load(Ordering::Relaxed);
        self.headtail[0].store(head.wrapping_add(count as u32), Ordering::Release);

        let tail = self.headtail[1].load(Ordering::Acquire);
        let available = tail.wrapping_sub(head) as usize;
        let trigger = available == self.Len();
        return trigger
    }

<<<<<<< HEAD
    pub fn Produce(&self, count: usize) -> bool {
        let tail = self.headtail[1].load(Ordering::Relaxed);
        self.headtail[1].store(tail.wrapping_add(count as u32), Ordering::Release);//3

        let head = self.headtail[0].load(Ordering::Acquire);
        let available = tail.wrapping_sub(head) as usize; //1
        let trigger = available == 0;//1
        return trigger
=======
        let trigger = available == 0;
        self.headtail[1].store(tail.wrapping_add(count as u32), Ordering::Release);
        return trigger;
>>>>>>> 0ee3ce87
    }

    /// return: write user buffer to socket bytestream and determine whether to trigger async socket ops
    pub fn write(&mut self, buf: &[u8]) -> Result<(bool, usize)> {
        let head = self.headtail[0].load(Ordering::Acquire);
        let tail = self.headtail[1].load(Ordering::Relaxed);

        let available = tail.wrapping_sub(head) as usize;

        let empty = available == 0;

        let writePos = (tail & self.ringMask) as usize;
        let mut writeSize = self.Len() - available;

        if writeSize > buf.len() {
            writeSize = buf.len();
        }

        let (firstLen, hasSecond) = {
            let toEnd = self.Len() - writePos;
            if toEnd < writeSize {
                (toEnd, true)
            } else {
                (writeSize, false)
            }
        };

        self.Buf()[writePos..writePos + firstLen].clone_from_slice(&buf[0..firstLen]);

        if hasSecond {
            let secondLen = writeSize - firstLen;
            self.Buf()[0..secondLen].clone_from_slice(&buf[firstLen..firstLen + secondLen]);
        }

        self.headtail[1].store(tail.wrapping_add(writeSize as u32), Ordering::Release);
        return Ok((empty, writeSize));
    }

    pub fn writeFull(&mut self, buf: &[u8]) -> Result<(bool, usize)> {
        let head = self.headtail[0].load(Ordering::Acquire);
        let tail = self.headtail[1].load(Ordering::Relaxed);

        let available = tail.wrapping_sub(head) as usize;
        let space = self.Len() - available;

        if available < buf.len() {
            let str = alloc::str::from_utf8(buf).unwrap();
            print!("write full {}/{}/{}", space, buf.len(), str);
            return Err(Error::QueueFull);
        }

        return self.write(buf);
    }

    pub fn writeViaAddr(&mut self, buf: u64, count: u64) -> (bool, usize) {
        let ptr = buf as *const u8;
        let slice = unsafe { slice::from_raw_parts(ptr, count as usize) };
        self.write(slice).expect("writeViaAddr fail")
    }
}

/// ByteStream serves as a buffer for socket operations, backed by a fixed size byte slice.
///
///

#[repr(align(128))]
pub struct ByteStream {
    pub buf: RingBuf,
    pub dataIovs: SocketBufIovs,
    pub spaceiovs: SocketBufIovs,
}

impl ByteStream {
    pub fn IsPowerOfTwo(x: u64) -> bool {
        return (x & (x - 1)) == 0;
    }

    //allocate page from heap
    pub fn Init(pageCount: u64) -> Self {
<<<<<<< HEAD
        // println!("pageCount: {}", pageCount);
        assert!(Self::IsPowerOfTwo(pageCount), "Bytetream pagecount is not power of two: {}", pageCount);
=======
        assert!(
            Self::IsPowerOfTwo(pageCount),
            "Bytetream pagecount is not power of two: {}",
            pageCount
        );
>>>>>>> 0ee3ce87
        let allocator = RingeBufAllocator::HeapAllocator;
        let buf = RingBuf::New(pageCount as usize, allocator);

        return Self {
            buf: buf,
            dataIovs: SocketBufIovs::default(),
            spaceiovs: SocketBufIovs::default(),
        };
    }

    pub fn InitWithShareMemory(pageCount: u64, headTailAddr: u64, bufAddr: u64) -> Self {
        assert!(Self::IsPowerOfTwo(pageCount), "Bytetream pagecount is not power of two: {}", pageCount);
        let allocator = RingeBufAllocator::ShareAllocator(headTailAddr, bufAddr);
        let buf = RingBuf::New(pageCount as usize, allocator);

        return Self {
            buf: buf,
            dataIovs: SocketBufIovs::default(),
            spaceiovs: SocketBufIovs::default(),
        };
    }

    //return (bufAddr, bufSize)
    pub fn GetRawBuf(&self) -> (u64, usize) {
        return self.buf.GetRawBuf();
    }

    pub fn AvailableSpace(&self) -> usize {
        return self.buf.AvailableSpace();
    }

    pub fn AvailableDataSize(&self) -> usize {
        return self.buf.AvailableDataSize();
    }

    pub fn BufSize(&self) -> usize {
        return self.buf.Len();
    }

    /****************************************** read *********************************************************/
    //return (initial size is full, how much read)
    pub fn read(&mut self, buf: &mut [u8]) -> Result<(bool, usize)> {
        return self.buf.read(buf);
    }

    pub fn readViaAddr(&mut self, buf: u64, count: u64) -> (bool, usize) {
        return self.buf.readViaAddr(buf, count);
    }

    //return addr, len, whethere there is more space
    pub fn GetReadBuf(&mut self) -> Option<(u64, usize, bool)> {
        return self.buf.GetReadBuf();
    }

    pub fn GetDataBuf(&self) -> (u64, usize) {
        return self.buf.GetDataBuf();
    }

    pub fn PrepareDataIovs(&mut self) {
        self.buf.PrepareDataIovs(&mut self.dataIovs);
    }

    pub fn GetDataIovs(&mut self) -> (u64, usize) {
        self.PrepareDataIovs();
        return self.dataIovs.Address();
    }

    pub fn GetDataIovsVec(&mut self) -> Vec<IoVec> {
        self.PrepareDataIovs();
        return self.dataIovs.Iovs();
    }

    //consume count data
    pub fn Consume(&mut self, count: usize) -> bool {
        return self.buf.Consume(count);
    }

    /****************************************** write *********************************************************/

    pub fn GetWriteBuf(&mut self) -> Option<(u64, usize, bool)> {
        return self.buf.GetWriteBuf();
    }

    pub fn PrepareSpaceIovs(&mut self) {
        self.buf.PrepareSpaceIovs(&mut self.spaceiovs)
    }

    pub fn GetSpaceIovs(&mut self) -> (u64, usize) {
        self.PrepareSpaceIovs();
        return self.spaceiovs.Address();
    }

    pub fn GetSpaceIovsVec(&mut self) -> Vec<IoVec> {
        self.PrepareSpaceIovs();
        return self.spaceiovs.Iovs();
    }

    pub fn GetSpaceBuf(&mut self) -> (u64, usize) {
        return self.buf.GetSpaceBuf();
    }

    pub fn Produce(&mut self, count: usize) -> bool {
        return self.buf.Produce(count);
    }

    /// return: write user buffer to socket bytestream and determine whether to trigger async socket ops
    pub fn write(&mut self, buf: &[u8]) -> Result<(bool, usize)> {
        return self.buf.write(buf);
    }

    pub fn writeFull(&mut self, buf: &[u8]) -> Result<(bool, usize)> {
        return self.buf.writeFull(buf);
    }

    pub fn writeViaAddr(&mut self, buf: u64, count: u64) -> (bool, usize) {
        return self.buf.writeViaAddr(buf, count);
    }
}<|MERGE_RESOLUTION|>--- conflicted
+++ resolved
@@ -339,21 +339,16 @@
         }
     }
 
-<<<<<<< HEAD
-=======
     //consume count data
-    pub fn Consume(&self, count: usize) -> bool {
+    pub fn Consume(&self, count: usize) -> bool { //2
         let head = self.headtail[0].load(Ordering::Relaxed);
+        self.headtail[0].store(head.wrapping_add(count as u32), Ordering::Release);
+
         let tail = self.headtail[1].load(Ordering::Acquire);
-
         let available = tail.wrapping_sub(head) as usize;
         let trigger = available == self.Len();
-
-        self.headtail[0].store(head.wrapping_add(count as u32), Ordering::Release);
-        return trigger;
-    }
-
->>>>>>> 0ee3ce87
+        return trigger
+    }
     /****************************************** write *********************************************************/
 
     pub fn GetWriteBuf(&self) -> Option<(u64, usize, bool)> {
@@ -432,31 +427,14 @@
         }
     }
 
-    //consume count data
-    pub fn Consume(&self, count: usize) -> bool { //2
-        let head = self.headtail[0].load(Ordering::Relaxed);
-        self.headtail[0].store(head.wrapping_add(count as u32), Ordering::Release);
-
-        let tail = self.headtail[1].load(Ordering::Acquire);
-        let available = tail.wrapping_sub(head) as usize;
-        let trigger = available == self.Len();
-        return trigger
-    }
-
-<<<<<<< HEAD
     pub fn Produce(&self, count: usize) -> bool {
         let tail = self.headtail[1].load(Ordering::Relaxed);
-        self.headtail[1].store(tail.wrapping_add(count as u32), Ordering::Release);//3
+        self.headtail[1].store(tail.wrapping_add(count as u32), Ordering::Release);
 
         let head = self.headtail[0].load(Ordering::Acquire);
-        let available = tail.wrapping_sub(head) as usize; //1
-        let trigger = available == 0;//1
+        let available = tail.wrapping_sub(head) as usize;
+        let trigger = available == 0;
         return trigger
-=======
-        let trigger = available == 0;
-        self.headtail[1].store(tail.wrapping_add(count as u32), Ordering::Release);
-        return trigger;
->>>>>>> 0ee3ce87
     }
 
     /// return: write user buffer to socket bytestream and determine whether to trigger async socket ops
@@ -536,16 +514,11 @@
 
     //allocate page from heap
     pub fn Init(pageCount: u64) -> Self {
-<<<<<<< HEAD
-        // println!("pageCount: {}", pageCount);
-        assert!(Self::IsPowerOfTwo(pageCount), "Bytetream pagecount is not power of two: {}", pageCount);
-=======
         assert!(
             Self::IsPowerOfTwo(pageCount),
             "Bytetream pagecount is not power of two: {}",
             pageCount
         );
->>>>>>> 0ee3ce87
         let allocator = RingeBufAllocator::HeapAllocator;
         let buf = RingBuf::New(pageCount as usize, allocator);
 
