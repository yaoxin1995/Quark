--- conflicted
+++ resolved
@@ -43,12 +43,8 @@
     LOG.SetSyncPrint(syncPrint);
 }
 
-<<<<<<< HEAD
-pub const LOG_FILE_DEFAULT: &str = "/home/qingming/code/Quark/quark.log";
-=======
 pub const LOG_FILE_DEFAULT: &str = "/var/log/quark/quark.log";
 pub const RAWLOG_FILE_DEFAULT: &str = "/var/log/quark/raw.log";
->>>>>>> f7d38400
 pub const LOG_FILE_FORMAT: &str = "/var/log/quark/{}.log";
 pub const TIME_FORMAT: &str = "%H:%M:%S%.3f";
 
